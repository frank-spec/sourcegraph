--- conflicted
+++ resolved
@@ -18,17 +18,13 @@
 import { MaybeLoadingResult } from '@sourcegraph/codeintellify'
 import { VersionContextProps } from '../../search/util'
 
-<<<<<<< HEAD
+/** The maximum number of results we'll receive from a provider before we truncate and display a banner. */
+const MAXIMUM_LOCATION_RESULTS = 500
+
 export interface HierarchicalLocationsViewProps
     extends ExtensionsControllerProps<'services'>,
         SettingsCascadeProps,
         VersionContextProps {
-=======
-/** The maximum number of results we'll receive from a provider before we truncate and display a banner. */
-const MAXIMUM_LOCATION_RESULTS = 500
-
-export interface HierarchicalLocationsViewProps extends ExtensionsControllerProps<'services'>, SettingsCascadeProps {
->>>>>>> 9942e055
     location: H.Location
     /**
      * The observable that emits the locations.
@@ -261,32 +257,6 @@
                                                             {group.count}
                                                         </span>
                                                     </span>
-<<<<<<< HEAD
-                                                    <span className="badge badge-secondary badge-pill hierarchical-locations-view__item-badge">
-                                                        {group.count}
-                                                    </span>
-                                                </span>
-                                            ))}
-                                            {this.state.locationsOrError.isLoading && (
-                                                <LoadingSpinner className="icon-inline m-2 flex-shrink-0 e2e-loading-spinner" />
-                                            )}
-                                        </div>
-                                    }
-                                />
-                            )
-                    )}
-                <FileLocations
-                    className="hierarchical-locations-view__content"
-                    location={this.props.location}
-                    locations={of(visibleLocations)}
-                    onSelect={this.props.onSelectLocation}
-                    icon={SourceRepositoryIcon}
-                    isLightTheme={this.props.isLightTheme}
-                    fetchHighlightedFileLines={this.props.fetchHighlightedFileLines}
-                    settingsCascade={this.props.settingsCascade}
-                    versionContext={this.props.versionContext}
-                />
-=======
                                                 ))}
                                                 {this.state.locationsOrError.isLoading && (
                                                     <LoadingSpinner className="icon-inline m-2 flex-shrink-0 e2e-loading-spinner" />
@@ -305,9 +275,9 @@
                         isLightTheme={this.props.isLightTheme}
                         fetchHighlightedFileLines={this.props.fetchHighlightedFileLines}
                         settingsCascade={this.props.settingsCascade}
+                        versionContext={this.props.versionContext}
                     />
                 </div>
->>>>>>> 9942e055
             </div>
         )
     }
